/**
   *  http.als
   *    A model of the Hypertext Transfer Protocol.
   */
module http

<<<<<<< HEAD
open call[Module]

abstract sig Module {}
=======
open call[Endpoint]
>>>>>>> 7972c3df

abstract sig Resource {}

sig Protocol, Domain, Port, Path {}

sig URL {
  protocol: Protocol,
  host: Domain,
  port: lone Port,
  path: Path
}

/* HTTP Requests */

abstract sig HttpRequest extends Call {
  -- request
<<<<<<< HEAD
  url : URL,
  method : Method,
  sent_cookies : set Cookie,
  body : lone Resource,
=======
  url: URL,
  cookies: set Cookie,
  body: lone Resource,
>>>>>>> 7972c3df
  -- response
  setCookies: set Cookie,
  response: lone Resource,
}{
  from in Client
  to in DNS.map[url.host]
  all c: setCookies | url.host in c.domains
  response in to.resources[url.path]
}

abstract sig GetRequest, PostRequest extends HttpRequest {}

/* HTTP Components */
abstract sig Client extends Endpoint {}
abstract sig Server extends Endpoint { resources: Path -> Resource }

-- must this be abstract??
abstract sig Cookie {
  -- by default all cookies are scoped to the host. The cookie domain and path
  -- field could be used to broaden (thus adding more hosts) or limit the scope
  -- of the cookie.
  domains: set Domain,
}

/* Domain Name Server */
one sig DNS { 
	map: Domain -> Server 
}{
-- drop this? don't think it's needed
	all s: Server | some d: Domain | d.map = s
}


/* Commands */

// A simple request
run {}

// Let's force responses to set cookies
run { all r: HttpRequest | some r.set_cookies }

// Can we get a request for a path that's not mapped by the server?
check { all r: HttpRequest | r.url.path in r.to.resources.Resource }

// Can we get the same domain mapping to multiple servers?
<<<<<<< HEAD
check { all d : Domain | no disj s1, s2 : Server | s1 + s2 in DNS.map[d] }

// If we do the same request twice, can we get a different response?
check { no disj r1, r2 : HttpRequest | r1.url = r2.url and r1.resp_body not in r2.resp_body }
=======
check { all d: Domain | no disj s1, s2: Server | s1 + s2 in DNS.map[d] }
>>>>>>> 7972c3df
<|MERGE_RESOLUTION|>--- conflicted
+++ resolved
@@ -4,15 +4,10 @@
    */
 module http
 
-<<<<<<< HEAD
-open call[Module]
-
-abstract sig Module {}
-=======
 open call[Endpoint]
->>>>>>> 7972c3df
 
 abstract sig Resource {}
+abstract sig Endpoint {}
 
 sig Protocol, Domain, Port, Path {}
 
@@ -27,16 +22,9 @@
 
 abstract sig HttpRequest extends Call {
   -- request
-<<<<<<< HEAD
   url : URL,
-  method : Method,
-  sent_cookies : set Cookie,
+  sentCookies : set Cookie,
   body : lone Resource,
-=======
-  url: URL,
-  cookies: set Cookie,
-  body: lone Resource,
->>>>>>> 7972c3df
   -- response
   setCookies: set Cookie,
   response: lone Resource,
@@ -46,8 +34,6 @@
   all c: setCookies | url.host in c.domains
   response in to.resources[url.path]
 }
-
-abstract sig GetRequest, PostRequest extends HttpRequest {}
 
 /* HTTP Components */
 abstract sig Client extends Endpoint {}
@@ -76,17 +62,13 @@
 run {}
 
 // Let's force responses to set cookies
-run { all r: HttpRequest | some r.set_cookies }
+run { all r: HttpRequest | some r.setCookies }
 
 // Can we get a request for a path that's not mapped by the server?
 check { all r: HttpRequest | r.url.path in r.to.resources.Resource }
 
 // Can we get the same domain mapping to multiple servers?
-<<<<<<< HEAD
 check { all d : Domain | no disj s1, s2 : Server | s1 + s2 in DNS.map[d] }
 
 // If we do the same request twice, can we get a different response?
-check { no disj r1, r2 : HttpRequest | r1.url = r2.url and r1.resp_body not in r2.resp_body }
-=======
-check { all d: Domain | no disj s1, s2: Server | s1 + s2 in DNS.map[d] }
->>>>>>> 7972c3df
+check { no disj r1, r2 : HttpRequest | r1.url = r2.url and r1.response not in r2.response}
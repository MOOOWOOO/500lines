class User

  GENDER = ['male', 'female']
  AVERAGES = {'female' => 70, 'male' => 78}
  MULTIPLIERS = {'female' => 0.413, 'male' => 0.415}

  attr_reader :gender, :height, :stride

  # TODO: 
  # - Named params ruby 2.0
  def initialize(gender = nil, height = nil, stride = nil)
    params = {} unless params.kind_of? Hash

    gender_param = gender.to_s.downcase
    height_param = height.to_f
    stride_param = stride.to_f

    @gender = gender_param if GENDER.include? gender_param
    @height = height_param if height_param > 0
    @stride = (stride_param > 0) ? stride_param : calculate_stride
  end

  # TODO: 
<<<<<<< HEAD
  # - Should we use @ for reading instance variables? (check everywhere)
=======
  # - No @ on instance variables (check everywhere)
>>>>>>> 1013463c
  # - Diff between private and protected?
  # - Check all places where .method_name is called at the end of if statements
  # - Monkey patch array to add average method?
private

  def calculate_stride
    if gender && height
      MULTIPLIERS[@gender] * height
    elsif height
      height * (MULTIPLIERS.values.reduce(:+) / MULTIPLIERS.size)
    elsif gender
      AVERAGES[gender]
    else
      AVERAGES.values.reduce(:+) / AVERAGES.size
    end
  end

end<|MERGE_RESOLUTION|>--- conflicted
+++ resolved
@@ -21,11 +21,7 @@
   end
 
   # TODO: 
-<<<<<<< HEAD
   # - Should we use @ for reading instance variables? (check everywhere)
-=======
-  # - No @ on instance variables (check everywhere)
->>>>>>> 1013463c
   # - Diff between private and protected?
   # - Check all places where .method_name is called at the end of if statements
   # - Monkey patch array to add average method?

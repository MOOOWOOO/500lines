--- conflicted
+++ resolved
@@ -8,14 +8,6 @@
 open browser
 open script
 open cors
-
-<<<<<<< HEAD
-// True iff the two URLs match in terms of host, protocol, and port
-pred sameOrigin[u1, u2: Url] {
-  u1.host = u2.host and u1.protocol = u2.protocol and u1.port = u2.port
-}
-=======
->>>>>>> 2fc45358
 
 pred sameOriginPolicy {
   -- same origin policy actually has multiple parts

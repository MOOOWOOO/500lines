--- conflicted
+++ resolved
@@ -260,11 +260,7 @@
 \mainmatter
 
 
-<<<<<<< HEAD
-\include{dagoba}
-=======
 \include{ocr}
->>>>>>> bff4784b
 
 
 \bibliographystyle{alpha}
